//=====================================================================
//
// IndexMap.h - 
//
// Created by skywind on 2021/12/02
// Last Modified: 2021/12/02 17:41:32
//
//=====================================================================
#ifndef _INDEX_MAP_H_
#define _INDEX_MAP_H_

#include <stddef.h>
#include <stdint.h>
#include <assert.h>

#include <vector>
#include <list>


//---------------------------------------------------------------------
// global definition
//---------------------------------------------------------------------
#define INDEX_ID_SHIFT		8
#define INDEX_ID_MASK		((1 << INDEX_ID_SHIFT) - 1)


//---------------------------------------------------------------------
// state
//---------------------------------------------------------------------
enum NodeState { 
	NS_FREE, 
	NS_USED, 
};


//---------------------------------------------------------------------
// node
//---------------------------------------------------------------------
struct IndexNode
{
	NodeState state;
	void *obj;
	int32_t index;
	std::list<IndexNode*>::iterator it;
};


//---------------------------------------------------------------------
// index map
//---------------------------------------------------------------------
class IndexMap
{
public:
	inline IndexMap();
	inline virtual ~IndexMap();

public:

	inline int32_t alloc();

	inline void free(int32_t index);

	inline int capacity() const { return _capacity; }
	inline int num_used() const { return _num_used; }
	inline int num_free() const { return _num_free; }

private:
	inline int32_t index_to_version(int32_t index) const;
	inline int32_t index_to_id(int32_t index) const;
	inline const IndexNode *index_to_node(int32_t index) const;
	inline IndexNode *index_to_node(int32_t index);
	inline void grow();
<<<<<<< HEAD

private:
	int _capacity;
	int _num_used;
	int _num_free;
	IndexNode **_nodes;
=======
	inline int32_t index_to_id(int32_t index) const;
	inline int32_t index_to_version(int32_t index) const;
	inline IndexNode* node_get(int32_t index);
	inline const IndexNode* node_get(int32_t index) const;

private:
	int _capacity;
	int _num_free;
	int _num_used;
>>>>>>> 7644c303
	std::vector<IndexNode*> _array;
	std::list<IndexNode*> _free_list;
	std::list<IndexNode*> _used_list;
};


//---------------------------------------------------------------------
// implements
//---------------------------------------------------------------------

// ctor
inline IndexMap::IndexMap() {
	_capacity = 0;
<<<<<<< HEAD
	_num_used = 0;
	_num_free = 0;
	_nodes = NULL;
=======
	_num_free = 0;
	_num_used = 0;
>>>>>>> 7644c303
}

// dtor
inline IndexMap::~IndexMap() {
	for (int i = 0; i < _capacity; i++) {
		IndexNode *node = _array[i];
		if (node->state == NS_FREE) {
			_free_list.erase(node->it);
		}	else {
			_used_list.erase(node->it);
		}
		delete node;
		_array[i] = NULL;
	}
	_array.resize(0);
	_nodes = NULL;
	assert(_free_list.size() == 0);
	assert(_used_list.size() == 0);
	_capacity = 0;
	_num_used = 0;
	_num_free = 0;
}

inline int32_t IndexMap::index_to_version(int32_t index) const {
	return index & INDEX_ID_MASK;
}

inline int32_t IndexMap::index_to_id(int32_t index) const {
	return index >> INDEX_ID_SHIFT;
}

inline const IndexNode *IndexMap::index_to_node(int32_t index) const {
	int32_t id = index_to_id(index);
	if (id < 0 || id >= _capacity) return NULL;
	const IndexNode *node = _nodes[id];
	if (node->index != index) return NULL;
	return node;
}

inline IndexNode *IndexMap::index_to_node(int32_t index) {
	const IndexNode *node = 
		static_cast<const IndexMap&>(*this).index_to_node(index);
	return const_cast<IndexNode*>(node);
}

inline int32_t IndexMap::index_to_id(int32_t index) const {
	return index >> INDEX_ID_SHIFT;
}

inline int32_t IndexMap::index_to_version(int32_t index) const {
	return index & INDEX_ID_MASK;
}

inline const IndexNode* IndexMap::node_get(int32_t index) const {
	int32_t id = index_to_id(index);
	if (id < 0 || id >= _capacity) return NULL;
	const IndexNode *node = _array[id];
	if (node->index != index) return NULL;
	return node;
}

inline IndexNode* IndexMap::node_get(int32_t index) {
	int32_t id = index_to_id(index);
	if (id < 0 || id >= _capacity) return NULL;
	IndexNode *node = _array[id];
	if (node->index != index) return NULL;
	return node;
}

// grow
inline void IndexMap::grow() {
	int newcap = (_capacity < 8)? 8 : _capacity * 2;
	_array.resize(newcap);
	_nodes = &_array[0];
	for (int i = _capacity; i < newcap; i++) {
		IndexNode *node = new IndexNode;
		_array[i] = node;
		node->state = NS_FREE;
		node->index = i << INDEX_ID_SHIFT;
		node->obj = NULL;
		_free_list.push_back(node);
		node->it = _free_list.end();
		node->it--;
		assert(*(node->it) == node);
		_num_free++;
	}
}


// alloc
int32_t IndexMap::alloc() {
	if (num_free() == 0) {
		grow();
	}
	if (num_used() * 2 >= _capacity) {
		grow();
	}
	assert(_num_free > 0);
	std::list<IndexNode*>::iterator it = _free_list.begin();
	IndexNode *node = *it;
	_free_list.erase(it);
	_used_list.push_back(node);
	node->it = _used_list.end();
	node->it--;
	assert(*(node->it) == node);
<<<<<<< HEAD
	node->state = NS_FREE;
	_num_used++;
	_num_free--;
	int32_t version = index_to_version(node->index);
	int32_t id = index_to_id(node->index);
	version = (version + 1) & INDEX_ID_MASK;
	node->index = (id << INDEX_ID_SHIFT) | version;
	return node->index;
=======
	_num_free--;
	_num_used++;
	node->state = NS_USED;
	int32_t id = index_to_id(node->index);
	int32_t version = index_to_version(node->index);
	version = (version + 1) & INDEX_ID_MASK;
	node->index = (id << INDEX_ID_SHIFT) | version;
	return node->index;
}


inline void IndexMap::free(int32_t index)
{
	IndexNode *node = node_get(index);
	if (node == NULL) {
		assert(node);
	}

>>>>>>> 7644c303
}


//---------------------------------------------------------------------
// 
//---------------------------------------------------------------------


#endif




<|MERGE_RESOLUTION|>--- conflicted
+++ resolved
@@ -1,258 +1,206 @@
-//=====================================================================
-//
-// IndexMap.h - 
-//
-// Created by skywind on 2021/12/02
-// Last Modified: 2021/12/02 17:41:32
-//
-//=====================================================================
-#ifndef _INDEX_MAP_H_
-#define _INDEX_MAP_H_
-
-#include <stddef.h>
-#include <stdint.h>
-#include <assert.h>
-
-#include <vector>
-#include <list>
-
-
-//---------------------------------------------------------------------
-// global definition
-//---------------------------------------------------------------------
-#define INDEX_ID_SHIFT		8
-#define INDEX_ID_MASK		((1 << INDEX_ID_SHIFT) - 1)
-
-
-//---------------------------------------------------------------------
-// state
-//---------------------------------------------------------------------
-enum NodeState { 
-	NS_FREE, 
-	NS_USED, 
-};
-
-
-//---------------------------------------------------------------------
-// node
-//---------------------------------------------------------------------
-struct IndexNode
-{
-	NodeState state;
-	void *obj;
-	int32_t index;
-	std::list<IndexNode*>::iterator it;
-};
-
-
-//---------------------------------------------------------------------
-// index map
-//---------------------------------------------------------------------
-class IndexMap
-{
-public:
-	inline IndexMap();
-	inline virtual ~IndexMap();
-
-public:
-
-	inline int32_t alloc();
-
-	inline void free(int32_t index);
-
-	inline int capacity() const { return _capacity; }
-	inline int num_used() const { return _num_used; }
-	inline int num_free() const { return _num_free; }
-
-private:
-	inline int32_t index_to_version(int32_t index) const;
-	inline int32_t index_to_id(int32_t index) const;
-	inline const IndexNode *index_to_node(int32_t index) const;
-	inline IndexNode *index_to_node(int32_t index);
-	inline void grow();
-<<<<<<< HEAD
-
-private:
-	int _capacity;
-	int _num_used;
-	int _num_free;
-	IndexNode **_nodes;
-=======
-	inline int32_t index_to_id(int32_t index) const;
-	inline int32_t index_to_version(int32_t index) const;
-	inline IndexNode* node_get(int32_t index);
-	inline const IndexNode* node_get(int32_t index) const;
-
-private:
-	int _capacity;
-	int _num_free;
-	int _num_used;
->>>>>>> 7644c303
-	std::vector<IndexNode*> _array;
-	std::list<IndexNode*> _free_list;
-	std::list<IndexNode*> _used_list;
-};
-
-
-//---------------------------------------------------------------------
-// implements
-//---------------------------------------------------------------------
-
-// ctor
-inline IndexMap::IndexMap() {
-	_capacity = 0;
-<<<<<<< HEAD
-	_num_used = 0;
-	_num_free = 0;
-	_nodes = NULL;
-=======
-	_num_free = 0;
-	_num_used = 0;
->>>>>>> 7644c303
-}
-
-// dtor
-inline IndexMap::~IndexMap() {
-	for (int i = 0; i < _capacity; i++) {
-		IndexNode *node = _array[i];
-		if (node->state == NS_FREE) {
-			_free_list.erase(node->it);
-		}	else {
-			_used_list.erase(node->it);
-		}
-		delete node;
-		_array[i] = NULL;
-	}
-	_array.resize(0);
-	_nodes = NULL;
-	assert(_free_list.size() == 0);
-	assert(_used_list.size() == 0);
-	_capacity = 0;
-	_num_used = 0;
-	_num_free = 0;
-}
-
-inline int32_t IndexMap::index_to_version(int32_t index) const {
-	return index & INDEX_ID_MASK;
-}
-
-inline int32_t IndexMap::index_to_id(int32_t index) const {
-	return index >> INDEX_ID_SHIFT;
-}
-
-inline const IndexNode *IndexMap::index_to_node(int32_t index) const {
-	int32_t id = index_to_id(index);
-	if (id < 0 || id >= _capacity) return NULL;
-	const IndexNode *node = _nodes[id];
-	if (node->index != index) return NULL;
-	return node;
-}
-
-inline IndexNode *IndexMap::index_to_node(int32_t index) {
-	const IndexNode *node = 
-		static_cast<const IndexMap&>(*this).index_to_node(index);
-	return const_cast<IndexNode*>(node);
-}
-
-inline int32_t IndexMap::index_to_id(int32_t index) const {
-	return index >> INDEX_ID_SHIFT;
-}
-
-inline int32_t IndexMap::index_to_version(int32_t index) const {
-	return index & INDEX_ID_MASK;
-}
-
-inline const IndexNode* IndexMap::node_get(int32_t index) const {
-	int32_t id = index_to_id(index);
-	if (id < 0 || id >= _capacity) return NULL;
-	const IndexNode *node = _array[id];
-	if (node->index != index) return NULL;
-	return node;
-}
-
-inline IndexNode* IndexMap::node_get(int32_t index) {
-	int32_t id = index_to_id(index);
-	if (id < 0 || id >= _capacity) return NULL;
-	IndexNode *node = _array[id];
-	if (node->index != index) return NULL;
-	return node;
-}
-
-// grow
-inline void IndexMap::grow() {
-	int newcap = (_capacity < 8)? 8 : _capacity * 2;
-	_array.resize(newcap);
-	_nodes = &_array[0];
-	for (int i = _capacity; i < newcap; i++) {
-		IndexNode *node = new IndexNode;
-		_array[i] = node;
-		node->state = NS_FREE;
-		node->index = i << INDEX_ID_SHIFT;
-		node->obj = NULL;
-		_free_list.push_back(node);
-		node->it = _free_list.end();
-		node->it--;
-		assert(*(node->it) == node);
-		_num_free++;
-	}
-}
-
-
-// alloc
-int32_t IndexMap::alloc() {
-	if (num_free() == 0) {
-		grow();
-	}
-	if (num_used() * 2 >= _capacity) {
-		grow();
-	}
-	assert(_num_free > 0);
-	std::list<IndexNode*>::iterator it = _free_list.begin();
-	IndexNode *node = *it;
-	_free_list.erase(it);
-	_used_list.push_back(node);
-	node->it = _used_list.end();
-	node->it--;
-	assert(*(node->it) == node);
-<<<<<<< HEAD
-	node->state = NS_FREE;
-	_num_used++;
-	_num_free--;
-	int32_t version = index_to_version(node->index);
-	int32_t id = index_to_id(node->index);
-	version = (version + 1) & INDEX_ID_MASK;
-	node->index = (id << INDEX_ID_SHIFT) | version;
-	return node->index;
-=======
-	_num_free--;
-	_num_used++;
-	node->state = NS_USED;
-	int32_t id = index_to_id(node->index);
-	int32_t version = index_to_version(node->index);
-	version = (version + 1) & INDEX_ID_MASK;
-	node->index = (id << INDEX_ID_SHIFT) | version;
-	return node->index;
-}
-
-
-inline void IndexMap::free(int32_t index)
-{
-	IndexNode *node = node_get(index);
-	if (node == NULL) {
-		assert(node);
-	}
-
->>>>>>> 7644c303
-}
-
-
-//---------------------------------------------------------------------
-// 
-//---------------------------------------------------------------------
-
-
-#endif
-
-
-
-
+//=====================================================================
+//
+// IndexMap.h - 
+//
+// Created by skywind on 2021/12/02
+// Last Modified: 2021/12/02 17:41:32
+//
+//=====================================================================
+#ifndef _INDEX_MAP_H_
+#define _INDEX_MAP_H_
+
+#include <stddef.h>
+#include <stdint.h>
+#include <assert.h>
+
+#include <vector>
+#include <list>
+
+
+//---------------------------------------------------------------------
+// global definition
+//---------------------------------------------------------------------
+#define INDEX_ID_SHIFT		8
+#define INDEX_ID_MASK		((1 << INDEX_ID_SHIFT) - 1)
+
+
+//---------------------------------------------------------------------
+// state
+//---------------------------------------------------------------------
+enum NodeState { 
+	NS_FREE, 
+	NS_USED, 
+};
+
+
+//---------------------------------------------------------------------
+// node
+//---------------------------------------------------------------------
+struct IndexNode
+{
+	NodeState state;
+	void *obj;
+	int32_t index;
+	std::list<IndexNode*>::iterator it;
+};
+
+
+//---------------------------------------------------------------------
+// index map
+//---------------------------------------------------------------------
+class IndexMap
+{
+public:
+	inline IndexMap();
+	inline virtual ~IndexMap();
+
+public:
+
+	inline int32_t alloc();
+
+	inline void free(int32_t index);
+
+	inline int capacity() const { return _capacity; }
+	inline int num_used() const { return _num_used; }
+	inline int num_free() const { return _num_free; }
+
+private:
+	inline int32_t index_to_version(int32_t index) const;
+	inline int32_t index_to_id(int32_t index) const;
+	inline const IndexNode *index_to_node(int32_t index) const;
+	inline IndexNode *index_to_node(int32_t index);
+	inline void grow();
+
+private:
+	int _capacity;
+	int _num_used;
+	int _num_free;
+	IndexNode **_nodes;
+	std::vector<IndexNode*> _array;
+	std::list<IndexNode*> _free_list;
+	std::list<IndexNode*> _used_list;
+};
+
+
+//---------------------------------------------------------------------
+// implements
+//---------------------------------------------------------------------
+
+// ctor
+inline IndexMap::IndexMap() {
+	_capacity = 0;
+	_num_used = 0;
+	_num_free = 0;
+	_nodes = NULL;
+}
+
+// dtor
+inline IndexMap::~IndexMap() {
+	for (int i = 0; i < _capacity; i++) {
+		IndexNode *node = _array[i];
+		if (node->state == NS_FREE) {
+			_free_list.erase(node->it);
+		}	else {
+			_used_list.erase(node->it);
+		}
+		delete node;
+		_array[i] = NULL;
+	}
+	_array.resize(0);
+	_nodes = NULL;
+	assert(_free_list.size() == 0);
+	assert(_used_list.size() == 0);
+	_capacity = 0;
+	_num_used = 0;
+	_num_free = 0;
+}
+
+inline int32_t IndexMap::index_to_version(int32_t index) const {
+	return index & INDEX_ID_MASK;
+}
+
+inline int32_t IndexMap::index_to_id(int32_t index) const {
+	return index >> INDEX_ID_SHIFT;
+}
+
+inline const IndexNode *IndexMap::index_to_node(int32_t index) const {
+	int32_t id = index_to_id(index);
+	if (id < 0 || id >= _capacity) return NULL;
+	const IndexNode *node = _nodes[id];
+	if (node->index != index) return NULL;
+	return node;
+}
+
+inline IndexNode *IndexMap::index_to_node(int32_t index) {
+	const IndexNode *node = 
+		static_cast<const IndexMap&>(*this).index_to_node(index);
+	return const_cast<IndexNode*>(node);
+}
+
+// grow
+inline void IndexMap::grow() {
+	int newcap = (_capacity < 8)? 8 : _capacity * 2;
+	_array.resize(newcap);
+	_nodes = &_array[0];
+	for (int i = _capacity; i < newcap; i++) {
+		IndexNode *node = new IndexNode;
+		_array[i] = node;
+		node->state = NS_FREE;
+		node->index = i << INDEX_ID_SHIFT;
+		node->obj = NULL;
+		_free_list.push_back(node);
+		node->it = _free_list.end();
+		node->it--;
+		assert(*(node->it) == node);
+		_num_free++;
+	}
+}
+
+
+// alloc
+int32_t IndexMap::alloc() {
+	if (num_free() == 0) {
+		grow();
+	}
+	if (num_used() * 2 >= _capacity) {
+		grow();
+	}
+	assert(_num_free > 0);
+	std::list<IndexNode*>::iterator it = _free_list.begin();
+	IndexNode *node = *it;
+	_free_list.erase(it);
+	_used_list.push_back(node);
+	node->it = _used_list.end();
+	node->it--;
+	assert(*(node->it) == node);
+	node->state = NS_FREE;
+	_num_used++;
+	_num_free--;
+	int32_t version = index_to_version(node->index);
+	int32_t id = index_to_id(node->index);
+	version = (version + 1) & INDEX_ID_MASK;
+	node->index = (id << INDEX_ID_SHIFT) | version;
+	return node->index;
+}
+
+
+inline void IndexMap::free(int32_t index)
+{
+	IndexNode *node = index_to_node(index);
+	if (node == NULL) {
+		assert(node);
+	}
+
+}
+
+
+//---------------------------------------------------------------------
+// 
+//---------------------------------------------------------------------
+
+
+#endif
+
+
+
+